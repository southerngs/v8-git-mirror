--- conflicted
+++ resolved
@@ -1851,7 +1851,6 @@
       deferred_handles_head_(NULL),
       optimizing_compile_dispatcher_(NULL),
       stress_deopt_count_(0),
-<<<<<<< HEAD
       deopt_checks_count_(0),
       deopt_checks_selected_(0),
       deopt_checks_overflow_(0),
@@ -1864,10 +1863,8 @@
       deopt_bounds_count_(0),
       deopt_maps_count_(0),
       deopt_smi_count_(0),
-=======
       virtual_handler_register_(NULL),
       virtual_slot_register_(NULL),
->>>>>>> efe5b72d
       next_optimization_id_(0),
       js_calls_from_api_counter_(0),
 #if TRACE_MAPS
